--- conflicted
+++ resolved
@@ -6,13 +6,10 @@
 [[bin]]
 name = "spyware"
 path = "src/main.rs"
-<<<<<<< HEAD
-=======
 
 [lib]
 name = "spyware"
 path = "src/main.rs"
->>>>>>> dc7ecb3b
 
 [dependencies]
 anyhow = "1"
