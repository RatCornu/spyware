--- conflicted
+++ resolved
@@ -2,17 +2,6 @@
 name = "spyware"
 version = "0.1.0"
 edition = "2021"
-
-[[bin]]
-name = "spyware"
-path = "src/main.rs"
-<<<<<<< HEAD
-=======
-
-[lib]
-name = "spyware"
-path = "src/main.rs"
->>>>>>> dc7ecb3b
 
 [dependencies]
 anyhow = "1"
